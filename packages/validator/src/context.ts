// Copyright 2020-2022 OnFinality Limited authors & contributors
// SPDX-License-Identifier: Apache-2.0

import {Reader} from '@subql/common';
<<<<<<< HEAD
import {CosmosProjectManifestVersioned} from '@subql/common-cosmos';
=======
import {SubstrateProjectManifestVersioned as AvalancheProjectManifestVersioned} from '@subql/common-avalanche';
import {CosmosProjectManifestVersioned} from '@subql/common-cosmos';
import {SubstrateProjectManifestVersioned} from '@subql/common-substrate';
import {TerraProjectManifestVersioned} from '@subql/common-terra';
>>>>>>> 006a5b06
import {IPackageJson} from 'package-json-type';

export interface ContextData {
  projectPath: string;
  pkg: IPackageJson;
<<<<<<< HEAD
  schema?: CosmosProjectManifestVersioned;
=======
  schema?:
    | SubstrateProjectManifestVersioned
    | TerraProjectManifestVersioned
    | CosmosProjectManifestVersioned
    | AvalancheProjectManifestVersioned;
>>>>>>> 006a5b06
}

export interface Context {
  data: ContextData;
  logger: Console;
  reader: Reader;
}<|MERGE_RESOLUTION|>--- conflicted
+++ resolved
@@ -2,28 +2,20 @@
 // SPDX-License-Identifier: Apache-2.0
 
 import {Reader} from '@subql/common';
-<<<<<<< HEAD
-import {CosmosProjectManifestVersioned} from '@subql/common-cosmos';
-=======
 import {SubstrateProjectManifestVersioned as AvalancheProjectManifestVersioned} from '@subql/common-avalanche';
 import {CosmosProjectManifestVersioned} from '@subql/common-cosmos';
 import {SubstrateProjectManifestVersioned} from '@subql/common-substrate';
 import {TerraProjectManifestVersioned} from '@subql/common-terra';
->>>>>>> 006a5b06
 import {IPackageJson} from 'package-json-type';
 
 export interface ContextData {
   projectPath: string;
   pkg: IPackageJson;
-<<<<<<< HEAD
-  schema?: CosmosProjectManifestVersioned;
-=======
   schema?:
     | SubstrateProjectManifestVersioned
     | TerraProjectManifestVersioned
     | CosmosProjectManifestVersioned
     | AvalancheProjectManifestVersioned;
->>>>>>> 006a5b06
 }
 
 export interface Context {

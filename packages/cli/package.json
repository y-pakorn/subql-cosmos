{
  "name": "@subql/cli",
  "description": "cli for subquery",
  "version": "1.1.0",
  "author": "Ian He",
  "bin": {
    "subql": "./bin/run"
  },
  "bugs": "https://github.com/subquery/subql/issues",
  "dependencies": {
    "@oclif/command": "^1.8.16",
    "@oclif/config": "^1.18.3",
    "@oclif/core": "^1.3.3",
    "@oclif/plugin-help": "^3.2.3",
<<<<<<< HEAD
    "@subql/common": "latest",
    "@subql/common-cosmos": "workspace:*",
    "@subql/utils": "latest",
=======
    "@subql/common": "workspace:*",
    "@subql/common-avalanche": "^0.0.3-2",
    "@subql/common-cosmos": "latest",
    "@subql/common-substrate": "workspace:*",
    "@subql/common-terra": "^0.6.0",
    "@subql/utils": "workspace:*",
>>>>>>> 006a5b06
    "@subql/validator": "workspace:*",
    "@types/ejs": "^3.1.0",
    "@types/inquirer": "^8.2.0",
    "cli-ux": "^6.0.9",
    "ejs": "^3.1.6",
    "fuzzy": "^0.1.3",
    "inquirer": "^8.2.0",
    "inquirer-autocomplete-prompt": "^1.4.0",
    "ipfs-http-client": "^52.0.3",
    "oclif": "^2.4.4",
    "rimraf": "^3.0.2",
    "simple-git": "^3.1.1",
    "ts-loader": "^9.2.6",
    "tslib": "^2.3.1",
    "webpack": "^5.68.0",
    "webpack-merge": "^5.8.0",
    "websocket": "^1.0.34",
    "yaml-loader": "^0.6.0"
  },
  "devDependencies": {
    "@oclif/dev-cli": "^1.26.10",
    "@types/node": "^14.18.10",
    "@types/rimraf": "^3.0.2",
    "@types/websocket": "^1",
    "eslint": "^8.8.0",
    "eslint-config-oclif": "^4.0.0",
    "eslint-config-oclif-typescript": "^1.0.2",
    "globby": "^11"
  },
  "engines": {
    "node": ">=8.0.0"
  },
  "files": [
    "/bin",
    "/lib",
    "/npm-shrinkwrap.json",
    "/oclif.manifest.json"
  ],
  "homepage": "https://github.com/subquery/subql",
  "repository": "packages/cli",
  "keywords": [
    "oclif"
  ],
  "license": "Apache-2.0",
  "main": "lib/index.js",
  "oclif": {
    "commands": "./lib/commands",
    "bin": "subql",
    "plugins": [
      "@oclif/plugin-help"
    ]
  },
  "scripts": {
    "build": "rm -rf lib && tsc -b",
    "postpack": "rm -f oclif.manifest.json",
    "posttest": "eslint . --ext .ts --config .eslintrc",
    "prepack": "yarn build && cp -r src/template lib/ && oclif-dev manifest && oclif-dev readme",
    "test": "echo NO TESTS",
    "version": "oclif-dev readme && git add README.md",
    "format": "prettier --write \"src/**/*.ts\""
  },
  "types": "lib/index.d.ts"
}<|MERGE_RESOLUTION|>--- conflicted
+++ resolved
@@ -12,18 +12,9 @@
     "@oclif/config": "^1.18.3",
     "@oclif/core": "^1.3.3",
     "@oclif/plugin-help": "^3.2.3",
-<<<<<<< HEAD
     "@subql/common": "latest",
     "@subql/common-cosmos": "workspace:*",
     "@subql/utils": "latest",
-=======
-    "@subql/common": "workspace:*",
-    "@subql/common-avalanche": "^0.0.3-2",
-    "@subql/common-cosmos": "latest",
-    "@subql/common-substrate": "workspace:*",
-    "@subql/common-terra": "^0.6.0",
-    "@subql/utils": "workspace:*",
->>>>>>> 006a5b06
     "@subql/validator": "workspace:*",
     "@types/ejs": "^3.1.0",
     "@types/inquirer": "^8.2.0",

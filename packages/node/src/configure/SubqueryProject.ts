--- conflicted
+++ resolved
@@ -142,25 +142,6 @@
   };
 }
 
-<<<<<<< HEAD
-=======
-async function loadProjectFromManifest0_2_1(
-  projectManifest: ProjectManifestV0_2_1Impl,
-  reader: Reader,
-  path: string,
-  networkOverrides?: Partial<SubstrateProjectNetworkConfig>,
-): Promise<SubqueryProject> {
-  const project = await loadProjectFromManifestBase(
-    projectManifest,
-    reader,
-    path,
-    networkOverrides,
-  );
-  project.templates = await loadProjectTemplates(projectManifest, reader);
-  return project;
-}
-
->>>>>>> 798de243
 const { version: packageVersion } = require('../../package.json');
 
 async function loadProjectFromManifest1_0_0(
@@ -193,18 +174,7 @@
   if (projectManifest.templates && projectManifest.templates.length !== 0) {
     const root = await getProjectRoot(reader);
 
-<<<<<<< HEAD
-  const dsTemplates = await updateDataSourcesV0_3_0(
-    projectManifest.templates,
-    reader,
-    root,
-  );
-  return dsTemplates.map((ds, index) => ({
-    ...ds,
-    name: projectManifest.templates[index].name,
-  }));
-=======
-    const dsTemplates = await updateDataSourcesV0_2_0(
+    const dsTemplates = await updateDataSourcesV0_3_0(
       projectManifest.templates,
       reader,
       root,
@@ -214,5 +184,6 @@
       name: projectManifest.templates[index].name,
     }));
   }
->>>>>>> 798de243
+
+  return [];
 }
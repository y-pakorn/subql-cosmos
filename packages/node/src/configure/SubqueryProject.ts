--- conflicted
+++ resolved
@@ -23,7 +23,6 @@
 import {
   getProjectRoot,
   updateDataSourcesV0_3_0,
-  loadNetworkChainType,
   processNetworkConfig,
 } from '../utils/project';
 
@@ -67,12 +66,7 @@
     if (projectSchema === undefined) {
       throw new Error(`Get manifest from project path ${path} failed`);
     }
-<<<<<<< HEAD
     const manifest = parseCosmosProjectManifest(projectSchema);
-=======
-
-    const manifest = parseSubstrateProjectManifest(projectSchema);
->>>>>>> 006a5b06
 
     if (manifest.isV0_3_0) {
       return loadProjectFromManifestBase(
@@ -148,27 +142,6 @@
   };
 }
 
-<<<<<<< HEAD
-=======
-async function loadProjectFromManifest0_2_1(
-  projectManifest: ProjectManifestV0_2_1Impl,
-  reader: Reader,
-  path: string,
-  networkOverrides?: Partial<SubstrateProjectNetworkConfig>,
-): Promise<SubqueryProject> {
-  const project = await loadProjectFromManifestBase(
-    projectManifest,
-    reader,
-    path,
-    networkOverrides,
-  );
-
-  project.templates = await loadProjectTemplates(projectManifest, reader);
-
-  return project;
-}
-
->>>>>>> 006a5b06
 const { version: packageVersion } = require('../../package.json');
 
 async function loadProjectFromManifest1_0_0(
@@ -197,12 +170,12 @@
 }
 
 async function loadProjectTemplates(
-  projectManifest: ProjectManifestV0_2_1Impl | ProjectManifestV1_0_0Impl,
+  projectManifest: ProjectManifestV1_0_0Impl,
   reader: Reader,
 ): Promise<SubqlProjectDsTemplate[]> {
   const root = await getProjectRoot(reader);
 
-  const dsTemplates = await updateDataSourcesV0_2_0(
+  const dsTemplates = await updateDataSourcesV0_3_0(
     projectManifest.templates,
     reader,
     root,

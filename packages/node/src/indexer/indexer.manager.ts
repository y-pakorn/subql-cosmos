--- conflicted
+++ resolved
@@ -1,16 +1,8 @@
 // Copyright 2020-2022 OnFinality Limited authors & contributors
 // SPDX-License-Identifier: Apache-2.0
 
-<<<<<<< HEAD
-import fs from 'fs';
 import { Inject, Injectable } from '@nestjs/common';
 import { EventEmitter2 } from '@nestjs/event-emitter';
-=======
-import { Inject, Injectable } from '@nestjs/common';
-import { EventEmitter2 } from '@nestjs/event-emitter';
-import { ApiPromise } from '@polkadot/api';
-import { RuntimeVersion } from '@polkadot/types/interfaces';
->>>>>>> 006a5b06
 import { hexToU8a, u8aEq } from '@polkadot/util';
 import {
   isBlockHandlerProcessor,
@@ -25,21 +17,12 @@
   CosmosRuntimeHandlerInputMap,
 } from '@subql/common-cosmos';
 import {
-<<<<<<< HEAD
   CosmosBlock,
   CosmosEvent,
   CosmosMessage,
   CosmosTransaction,
 } from '@subql/types-cosmos';
-import { getAllEntitiesRelations } from '@subql/utils';
-import { QueryTypes, Sequelize } from 'sequelize';
-=======
-  SubstrateBlock,
-  SubstrateEvent,
-  SubstrateExtrinsic,
-} from '@subql/types';
 import { Sequelize } from 'sequelize';
->>>>>>> 006a5b06
 import { NodeConfig } from '../configure/NodeConfig';
 import { SubqlProjectDs, SubqueryProject } from '../configure/SubqueryProject';
 import { SubqueryRepo } from '../entities';
@@ -70,12 +53,7 @@
 
 @Injectable()
 export class IndexerManager {
-<<<<<<< HEAD
   private api: CosmosClient;
-  protected metadataRepo: MetadataRepo;
-=======
-  private api: ApiPromise;
->>>>>>> 006a5b06
   private filteredDataSources: SubqlProjectDs[];
   private blockOffset: number;
 
@@ -110,18 +88,9 @@
 
     let poiBlockHash: Uint8Array;
     try {
-<<<<<<< HEAD
-      const safeApi = await this.apiService.getSafeApi(
-        block.block.header.height,
-=======
-      // Injected runtimeVersion from fetch service might be outdated
-      const runtimeVersion = await this.fetchService.getRuntimeVersion(block);
-      const apiAt = await this.apiService.getPatchedApi(block, runtimeVersion);
-
-      this.filteredDataSources = this.filterDataSources(
-        block.block.header.number.toNumber(),
->>>>>>> 006a5b06
-      );
+      const safeApi = await this.apiService.getSafeApi(blockHeight);
+
+      this.filteredDataSources = this.filterDataSources(blockHeight);
 
       const datasources = this.filteredDataSources.concat(
         ...(await this.dynamicDsService.getDynamicDatasources()),
@@ -199,11 +168,7 @@
       throw e;
     }
     await tx.commit();
-<<<<<<< HEAD
     this.fetchService.latestProcessed(block.block.header.height);
-=======
-    this.fetchService.latestProcessed(block.block.header.number.toNumber());
->>>>>>> 006a5b06
   }
 
   async start(): Promise<void> {
@@ -226,72 +191,7 @@
     filteredDs = this.project.dataSources.filter(
       (ds) => ds.startBlock <= nextProcessingHeight,
     );
-<<<<<<< HEAD
-
-    const keys = [
-      'lastProcessedHeight',
-      'blockOffset',
-      'indexerNodeVersion',
-      'chain',
-      'chainId',
-    ] as const;
-
-    const entries = await metadataRepo.findAll({
-      where: {
-        key: keys,
-      },
-    });
-
-    const keyValue = entries.reduce((arr, curr) => {
-      arr[curr.key] = curr.value;
-      return arr;
-    }, {} as { [key in typeof keys[number]]: string | boolean | number });
-
-    const { chainId } = this.apiService.networkMeta;
-
-    if (this.project.runner) {
-      await Promise.all([
-        metadataRepo.upsert({
-          key: 'runnerNode',
-          value: this.project.runner.node.name,
-        }),
-        metadataRepo.upsert({
-          key: 'runnerNodeVersion',
-          value: this.project.runner.node.version,
-        }),
-        metadataRepo.upsert({
-          key: 'runnerQuery',
-          value: this.project.runner.query.name,
-        }),
-        metadataRepo.upsert({
-          key: 'runnerQueryVersion',
-          value: this.project.runner.query.version,
-        }),
-      ]);
-    }
-    if (keyValue.chain !== chainId) {
-      await metadataRepo.upsert({ key: 'chain', value: chainId });
-    }
-
-    if (keyValue.indexerNodeVersion !== packageVersion) {
-      await metadataRepo.upsert({
-        key: 'indexerNodeVersion',
-        value: packageVersion,
-      });
-    }
-
-    return metadataRepo;
-  }
-
-  private filterDataSources(processedHeight: number): SubqlProjectDs[] {
-    let filteredDs = this.project.dataSources;
-    if (filteredDs.length === 0) {
-      logger.error(`Did not find any dataSource`);
-      process.exit(1);
-    }
-    filteredDs = filteredDs.filter((ds) => ds.startBlock <= processedHeight);
-=======
->>>>>>> 006a5b06
+
     if (filteredDs.length === 0) {
       logger.error(`Did not find any matching datasouces`);
       process.exit(1);
@@ -314,23 +214,6 @@
     return filteredDs;
   }
 
-<<<<<<< HEAD
-  private getStartBlockFromDataSources() {
-    const startBlocksList = this.project.dataSources.map(
-      (item) => item.startBlock ?? 1,
-    );
-    if (startBlocksList.length === 0) {
-      logger.error(
-        `Failed to find a valid datasource, Please check your endpoint if specName filter is used.`,
-      );
-      process.exit(1);
-    } else {
-      return Math.min(...startBlocksList);
-    }
-  }
-
-=======
->>>>>>> 006a5b06
   private async indexBlockData(
     { block, events, messages, transactions }: BlockContent,
     dataSources: SubqlProjectDs[],
